// Copyright 2022 API7.ai, Inc
//
// Licensed under the Apache License, Version 2.0 (the "License");
// you may not use this file except in compliance with the License.
// You may obtain a copy of the License at
//
//     http://www.apache.org/licenses/LICENSE-2.0
//
// Unless required by applicable law or agreed to in writing, software
// distributed under the License is distributed on an "AS IS" BASIS,
// WITHOUT WARRANTIES OR CONDITIONS OF ANY KIND, either express or implied.
// See the License for the specific language governing permissions and
// limitations under the License.

package cloud

import (
	"context"
	"errors"
	"path"
	"testing"

	"github.com/golang/mock/gomock"
	"github.com/stretchr/testify/assert"
)

func TestListControlPlanes(t *testing.T) {
	t.Parallel()

	testCases := []struct {
		name     string
		iterator *controlPlaneListIterator
	}{
		{
			name: "create iterator successfully",
			iterator: &controlPlaneListIterator{
				iter: listIterator{
					resource: "control plane",
					path:     "/api/v1/orgs/123/controlplanes",
					paging: Pagination{
						Page:     14,
						PageSize: 25,
					},
					eof: false,
				},
			},
		},
	}

	for _, tc := range testCases {
		tc := tc
		t.Run(tc.name, func(t *testing.T) {
			// ignore the application check since currently we don't mock it, and the app is always a zero value.
			raw, err := newControlPlane(nil).ListControlPlanes(context.Background(), &ResourceListOptions{
				Organization: &Organization{
					ID: 123,
				},
				Pagination: &Pagination{
					Page:     14,
					PageSize: 25,
				},
			})
			assert.Nil(t, err, "check list control plane error")
			iter := raw.(*controlPlaneListIterator)
			assert.Equal(t, tc.iterator.iter.resource, iter.iter.resource, "check resource")
			assert.Equal(t, tc.iterator.iter.path, iter.iter.path, "check path")
			assert.Equal(t, tc.iterator.iter.paging.Page, iter.iter.paging.Page, "check page")
			assert.Equal(t, tc.iterator.iter.paging.PageSize, iter.iter.paging.PageSize, "check page size")
		})
	}
}

<<<<<<< HEAD
func TestGenerateGatewaySideCertificate(t *testing.T) {
=======
func TestListAllGatewayInstances(t *testing.T) {
>>>>>>> da4a331b
	t.Parallel()

	testCases := []struct {
		name          string
		expectedError string
		mockFunc      func(t *testing.T) httpClient
	}{
		{
<<<<<<< HEAD
			name: "get successfully",
			mockFunc: func(t *testing.T) httpClient {
				ctrl := gomock.NewController(t)
				cli := NewMockhttpClient(ctrl)
				cli.EXPECT().sendGetRequest(gomock.Any(), path.Join(_apiPathPrefix, "/controlplanes/1/dp_certificate"), "", gomock.Any()).Return(nil)
=======
			name: "list successfully",
			mockFunc: func(t *testing.T) httpClient {
				ctrl := gomock.NewController(t)
				cli := NewMockhttpClient(ctrl)
				cli.EXPECT().sendGetRequest(gomock.Any(), path.Join(_apiPathPrefix, "/controlplanes/12/instances"), "", gomock.Any()).Return(nil)
>>>>>>> da4a331b
				return cli

			},
			expectedError: "",
		},
		{
			name: "mock error",
			mockFunc: func(t *testing.T) httpClient {
				ctrl := gomock.NewController(t)
				cli := NewMockhttpClient(ctrl)
<<<<<<< HEAD
				cli.EXPECT().sendGetRequest(gomock.Any(), path.Join(_apiPathPrefix, "/controlplanes/1/dp_certificate"), "", gomock.Any()).Return(errors.New("mock error"))
=======
				cli.EXPECT().sendGetRequest(gomock.Any(), path.Join(_apiPathPrefix, "/controlplanes/12/instances"), "", gomock.Any()).Return(errors.New("mock error"))
>>>>>>> da4a331b
				return cli
			},
			expectedError: "mock error",
		},
	}

	for _, tc := range testCases {
		tc := tc
		t.Run(tc.name, func(t *testing.T) {
			cli := tc.mockFunc(t)
<<<<<<< HEAD
			// ignore the application check since currently we don't mock it, and the app is always a zero value.
			_, err := newControlPlane(cli).GenerateGatewaySideCertificate(context.Background(), &ResourceCreateOptions{
				ControlPlane: &ControlPlane{
					ID: 1,
				},
			})
			if tc.expectedError == "" {
				assert.Nil(t, err, "check api get error")
=======
			// ignore the gateway instances check since currently we don't mock it, and the app is always a zero value.
			_, err := newControlPlane(cli).ListAllGatewayInstances(context.Background(), 12, nil)
			if tc.expectedError == "" {
				assert.Nil(t, err, "check gateway instances get error")
>>>>>>> da4a331b
			} else {
				assert.Contains(t, err.Error(), tc.expectedError, "check the error details")
			}
		})
	}
<<<<<<< HEAD

=======
>>>>>>> da4a331b
}<|MERGE_RESOLUTION|>--- conflicted
+++ resolved
@@ -70,11 +70,7 @@
 	}
 }
 
-<<<<<<< HEAD
-func TestGenerateGatewaySideCertificate(t *testing.T) {
-=======
 func TestListAllGatewayInstances(t *testing.T) {
->>>>>>> da4a331b
 	t.Parallel()
 
 	testCases := []struct {
@@ -83,19 +79,54 @@
 		mockFunc      func(t *testing.T) httpClient
 	}{
 		{
-<<<<<<< HEAD
+			name: "list successfully",
+			mockFunc: func(t *testing.T) httpClient {
+				ctrl := gomock.NewController(t)
+				cli := NewMockhttpClient(ctrl)
+				cli.EXPECT().sendGetRequest(gomock.Any(), path.Join(_apiPathPrefix, "/controlplanes/12/instances"), "", gomock.Any()).Return(nil)
+				return cli
+			},
+		},
+		{
+			name: "mock error",
+			mockFunc: func(t *testing.T) httpClient {
+				ctrl := gomock.NewController(t)
+				cli := NewMockhttpClient(ctrl)
+				cli.EXPECT().sendGetRequest(gomock.Any(), path.Join(_apiPathPrefix, "/controlplanes/12/instances"), "", gomock.Any()).Return(errors.New("mock error"))
+				return cli
+			},
+			expectedError: "mock error",
+		},
+	}
+	for _, tc := range testCases {
+		tc := tc
+		t.Run(tc.name, func(t *testing.T) {
+			cli := tc.mockFunc(t)
+			// ignore the gateway instances check since currently we don't mock it, and the app is always a zero value.
+			_, err := newControlPlane(cli).ListAllGatewayInstances(context.Background(), 12, nil)
+			if tc.expectedError == "" {
+				assert.Nil(t, err, "check gateway instances get error")
+			} else {
+				assert.Contains(t, err.Error(), tc.expectedError, "check the error details")
+			}
+		})
+	}
+}
+
+func TestGenerateGatewaySideCertificate(t *testing.T) {
+	t.Parallel()
+
+	testCases := []struct {
+		name          string
+		expectedError string
+		mockFunc      func(t *testing.T) httpClient
+	}{
+		{
 			name: "get successfully",
 			mockFunc: func(t *testing.T) httpClient {
 				ctrl := gomock.NewController(t)
 				cli := NewMockhttpClient(ctrl)
 				cli.EXPECT().sendGetRequest(gomock.Any(), path.Join(_apiPathPrefix, "/controlplanes/1/dp_certificate"), "", gomock.Any()).Return(nil)
-=======
-			name: "list successfully",
-			mockFunc: func(t *testing.T) httpClient {
-				ctrl := gomock.NewController(t)
-				cli := NewMockhttpClient(ctrl)
-				cli.EXPECT().sendGetRequest(gomock.Any(), path.Join(_apiPathPrefix, "/controlplanes/12/instances"), "", gomock.Any()).Return(nil)
->>>>>>> da4a331b
 				return cli
 
 			},
@@ -106,11 +137,7 @@
 			mockFunc: func(t *testing.T) httpClient {
 				ctrl := gomock.NewController(t)
 				cli := NewMockhttpClient(ctrl)
-<<<<<<< HEAD
 				cli.EXPECT().sendGetRequest(gomock.Any(), path.Join(_apiPathPrefix, "/controlplanes/1/dp_certificate"), "", gomock.Any()).Return(errors.New("mock error"))
-=======
-				cli.EXPECT().sendGetRequest(gomock.Any(), path.Join(_apiPathPrefix, "/controlplanes/12/instances"), "", gomock.Any()).Return(errors.New("mock error"))
->>>>>>> da4a331b
 				return cli
 			},
 			expectedError: "mock error",
@@ -121,7 +148,6 @@
 		tc := tc
 		t.Run(tc.name, func(t *testing.T) {
 			cli := tc.mockFunc(t)
-<<<<<<< HEAD
 			// ignore the application check since currently we don't mock it, and the app is always a zero value.
 			_, err := newControlPlane(cli).GenerateGatewaySideCertificate(context.Background(), &ResourceCreateOptions{
 				ControlPlane: &ControlPlane{
@@ -130,19 +156,9 @@
 			})
 			if tc.expectedError == "" {
 				assert.Nil(t, err, "check api get error")
-=======
-			// ignore the gateway instances check since currently we don't mock it, and the app is always a zero value.
-			_, err := newControlPlane(cli).ListAllGatewayInstances(context.Background(), 12, nil)
-			if tc.expectedError == "" {
-				assert.Nil(t, err, "check gateway instances get error")
->>>>>>> da4a331b
 			} else {
 				assert.Contains(t, err.Error(), tc.expectedError, "check the error details")
 			}
 		})
 	}
-<<<<<<< HEAD
-
-=======
->>>>>>> da4a331b
 }