// Copyright 2022 API7.ai, Inc
//
// Licensed under the Apache License, Version 2.0 (the "License");
// you may not use this file except in compliance with the License.
// You may obtain a copy of the License at
//
//     http://www.apache.org/licenses/LICENSE-2.0
//
// Unless required by applicable law or agreed to in writing, software
// distributed under the License is distributed on an "AS IS" BASIS,
// WITHOUT WARRANTIES OR CONDITIONS OF ANY KIND, either express or implied.
// See the License for the specific language governing permissions and
// limitations under the License.

package cloud

import (
	"time"

	"github.com/pkg/errors"
)

// Interface is the entrypoint of the Cloud Go SDK.
type Interface interface {
	TraceInterface
	UserInterface
	AuthInterface
	ApplicationInterface
	APIInterface
	ControlPlaneInterface
	OrganizationInterface
	RegionInterface
<<<<<<< HEAD
    CanaryReleaseInterface
=======
	ConsumerInterface
>>>>>>> 912bca1d
}

// AccessToken is the token used by API7 Cloud to authenticate clients.
type AccessToken struct {
	ID     string    `json:"id"`
	Notes  string    `json:"notes"`
	Expire time.Time `json:"expire"`
	// Token field will only be shown when you create an access token.
	Token string `json:"token"`
}

type impl struct {
	TraceInterface
	UserInterface
	AuthInterface
	ApplicationInterface
	APIInterface
	ControlPlaneInterface
	OrganizationInterface
	RegionInterface
<<<<<<< HEAD
    CanaryReleaseInterface
=======
	ConsumerInterface
>>>>>>> 912bca1d
}

var (
	_apiPathPrefix = "/api/v1"
)

// NewInterface creates an Interface object.
func NewInterface(opts *Options) (Interface, error) {
	var (
		token *AccessToken
		err   error
	)

	opts.merge(DefaultOptions)

	if opts.Token != "" {
		token = &AccessToken{
			Token: opts.Token,
		}
	} else {
		token, err = configureTokenFromFile(opts.TokenPath)
	}

	if err != nil {
		return nil, errors.Wrap(err, "new interface")
	}

	idGenerator, err := NewIDGenerator()
	if err != nil {
		return nil, errors.Wrap(err, "new interface")
	}

	trace := newTracer()
	cli, err := constructHTTPClient(&httpClientConstructOptions{
		configOptions: opts,
		token:         token,
		tracer:        trace,
		idGenerator:   idGenerator,
	})
	if err != nil {
		return nil, errors.Wrap(err, "new interface")
	}

	return &impl{
		TraceInterface:        trace,
		UserInterface:         newUser(cli),
		AuthInterface:         newAuth(cli),
		ApplicationInterface:  newApplication(cli),
		APIInterface:          newAPI(cli),
		ControlPlaneInterface: newControlPlane(cli),
		OrganizationInterface: newOrganization(cli),
		RegionInterface:       newRegion(cli),
<<<<<<< HEAD
        CanaryReleaseInterface: newCanaryRelease(cli),
=======
		ConsumerInterface:     newConsumer(cli),
>>>>>>> 912bca1d
	}, err
}<|MERGE_RESOLUTION|>--- conflicted
+++ resolved
@@ -30,11 +30,8 @@
 	ControlPlaneInterface
 	OrganizationInterface
 	RegionInterface
-<<<<<<< HEAD
     CanaryReleaseInterface
-=======
 	ConsumerInterface
->>>>>>> 912bca1d
 }
 
 // AccessToken is the token used by API7 Cloud to authenticate clients.
@@ -55,11 +52,8 @@
 	ControlPlaneInterface
 	OrganizationInterface
 	RegionInterface
-<<<<<<< HEAD
     CanaryReleaseInterface
-=======
 	ConsumerInterface
->>>>>>> 912bca1d
 }
 
 var (
@@ -112,10 +106,7 @@
 		ControlPlaneInterface: newControlPlane(cli),
 		OrganizationInterface: newOrganization(cli),
 		RegionInterface:       newRegion(cli),
-<<<<<<< HEAD
         CanaryReleaseInterface: newCanaryRelease(cli),
-=======
 		ConsumerInterface:     newConsumer(cli),
->>>>>>> 912bca1d
 	}, err
 }