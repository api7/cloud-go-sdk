// Copyright 2022 API7.ai, Inc
//
// Licensed under the Apache License, Version 2.0 (the "License");
// you may not use this file except in compliance with the License.
// You may obtain a copy of the License at
//
//     http://www.apache.org/licenses/LICENSE-2.0
//
// Unless required by applicable law or agreed to in writing, software
// distributed under the License is distributed on an "AS IS" BASIS,
// WITHOUT WARRANTIES OR CONDITIONS OF ANY KIND, either express or implied.
// See the License for the specific language governing permissions and
// limitations under the License.

package cloud

import (
	"context"
	"encoding/json"
	"github.com/pkg/errors"
	"path"
	"time"
)

// ControlPlaneStage is used to depict different control plane lifecycles.
type ControlPlaneStage int

func (cs ControlPlaneStage) String() string {
	switch cs {
	case ControlPlanePending:
		return "pending"
	case ControlPlaneCreating:
		return "creating"
	case ControlPlaneNormal:
		return "normal"
	case ControlPlaneCreateFailed:
		return "create failed"
	case ControlPlaneDeleting:
		return "deleting"
	case ControlPlaneDeleted:
		return "deleted"
	default:
		return "unknown"
	}
}

const (
	// ControlPlanePending means a control plane is not created yet.
	ControlPlanePending = ControlPlaneStage(iota + 1)
	// ControlPlaneCreating means a control plane is being created.
	ControlPlaneCreating
	// ControlPlaneNormal means a control plane was created, and now it's normal.
	ControlPlaneNormal
	// ControlPlaneCreateFailed means a control plane was not created successfully.
	ControlPlaneCreateFailed
	// ControlPlaneDeleting means a control plane is being deleted.
	ControlPlaneDeleting
	// ControlPlaneDeleted means a control plane was deleted.
	ControlPlaneDeleted
)

const (
	// DeleteURITailSlash means delete the tail slash of the request uri before matching
	DeleteURITailSlash = "Delete Tail Slash"
)

const (
	// RewriteServerHeader means rewrite the Server header in the response.
	RewriteServerHeader = "Rewrite"
	// HideVersionToken means hide the APISIX version info in the Server header.
	HideVersionToken = "Hide Version Token"
)

const (
	// RealIPPositionHeader indicates the real ip is in an HTTP header.
	RealIPPositionHeader = "header"
	// RealIPPositionQuery indicates the real ip is in a query string.
	RealIPPositionQuery = "query"
	// RealIPPositionCookie indicates the real ip is in cookie.
	RealIPPositionCookie = "cookie"
)

// GatewayInstanceStatus is the status of an gateway instance.
type GatewayInstanceStatus string

const (
	// GatewayInstanceHealthy indicates the instance is healthy. Note Healthy means
	// the heartbeat probes sent from the instance are received periodically,
	// at the same while, the configuration delivery (currently it's ETCD
	// connections) is also normal.
	GatewayInstanceHealthy = GatewayInstanceStatus("Healthy")
	// GatewayInstanceOnlyHeartbeats indicates the instance sends heartbeat probes
	// periodically but the configuration cannot be delivered to the instance.
	GatewayInstanceOnlyHeartbeats = GatewayInstanceStatus("Only Heartbeats")
	// GatewayInstanceLostConnection indicate the instance lose heartbeat in short time(between InstanceLostConnectionThresholdDuration and InstanceOfflineThresholdDuration)
	GatewayInstanceLostConnection = GatewayInstanceStatus("Lost Connection")
	// GatewayInstanceOffline indicates the instance loses heartbeat for long time(out-of the InstanceLiveThresholdDuration)
	GatewayInstanceOffline = GatewayInstanceStatus("Offline")
)

// ControlPlane contains the control plane specification and management fields.
type ControlPlane struct {
	ControlPlaneSpec

	// ID is the unique identify of this control plane.
	ID ID `json:"id,inline"`
	// Name is the control plane name.
	Name string `json:"name"`
	// CreatedAt is the creation time.
	CreatedAt time.Time `json:"created_at"`
	// UpdatedAt is the last modified time.
	UpdatedAt time.Time `json:"updated_at"`
}

// ControlPlaneSpec is the specification of control plane.
type ControlPlaneSpec struct {
	// OrganizationID refers to an Organization object, which
	// indicates the belonged organization for this control plane.
	OrganizationID ID `json:"org_id"`
	// RegionID refers to a Region object, which indicates the
	// region that the Cloud Plane resides.
	RegionID ID `json:"region_id"`
	// Status indicates the control plane status, candidate values are:
	// * ControlPlaneBuildInProgress: the control plane is being created.
	// * ControlPlaneCreating means a control plane is being created.
	// * ControlPlaneNormal: the control plane is built, and can be used normally.
	// * ControlPlaneCreateFailed means a control plane was not created successfully.
	// * ControlPlaneDeleting means a control plane is being deleted.
	// * ControlPlaneDeleted means a control plane was deleted.
	Status ControlPlaneStage `json:"status"`
	// Domain is the domain assigned by APISEVEN Cloud and has correct
	// records so that DP instances can access APISEVEN Cloud by it.
	Domain string `json:"domain"`
	// ConfigPayload is the customized data plane config for specific control plane
	ConfigPayload string `json:"-"`
	// Settings is the settings for the control plane.
	Settings ControlPlaneSettings `json:"settings"`
	// Plugins settings on Control Plane level
	Plugins Plugins `json:"policies,omitempty"`
	// ConfigVersion is the version for the control plane.
	ConfigVersion int `json:"config_version"`
}

// ControlPlaneSettings is control plane settings
type ControlPlaneSettings struct {
	// ClientSettings is the client settings config that used in apisix
	ClientSettings ClientSettings `json:"client_settings"`
	// ObservabilitySettings is the observability settings config that used in apisix
	ObservabilitySettings ObservabilitySettings `json:"observability_settings"`
	// APIProxySettings is the api proxy settings config that used in apisix
	APIProxySettings APIProxySettings `json:"api_proxy_settings"`
}

// APIProxySettings is the api proxy settings config
type APIProxySettings struct {
	// EnableRequestBuffering indicates whether to enable request buffering
	EnableRequestBuffering bool `json:"enable_request_buffering"`
	// ServerHeaderCustomization is the server header customization settings
	ServerHeaderCustomization *ServerHeaderCustomization `json:"server_header_customization,omitempty"`
	// URLHandlingOptions is the url handling options using in data plane
	// Optional values are:
	// * DeleteURITailSlash
	URLHandlingOptions []string `json:"url_handling_options"`
}

// ServerHeaderCustomization is the server header customization settings
type ServerHeaderCustomization struct {
	// Mode is the mode of the customization
	// Optional values can be:
	// * RewriteServerHeader, rewrite the server header, value is specified by `NewServerHeader`.
	// * HideServerToken, still use APISIX as the server header, but hide the version token.
	Mode string `json:"mode,omitempty"`
	// NewServerHeader is the new server header
	NewServerHeader string `json:"new_server_header,omitempty"`
}

// ClientSettings is the client settings config
type ClientSettings struct {
	// ClientRealIP is the client real ip config that used in apisix
	ClientRealIP ClientRealIPConfig `json:"client_real_ip"`
	// MaximumRequestBodySize is the maximum request body size that used in apisix, 0 means no limit
	MaximumRequestBodySize uint64 `json:"maximum_request_body_size"`
}

// ClientRealIPConfig is the client real ip config
type ClientRealIPConfig struct {
	// ReplaceFrom is the client ip replace from config
	ReplaceFrom ClientIPReplaceFrom `json:"replace_from"`
	// TrustedAddresses is the client ip trusted addresses
	TrustedAddresses []string `json:"trusted_addresses,omitempty"`
	// RecursiveSearch indicates whether the client ip is searched recursively
	RecursiveSearch bool `json:"recursive_search"`
	// Enable indicates whether real ip is enabled
	Enabled bool `json:"enabled"`
}

// ClientIPReplaceFrom is the client ip replace from config
type ClientIPReplaceFrom struct {
	// Position is the position that the client ip should be got from
	// Optional values are:
	// * RealIPPositionHeader, indicates the real ip is in an HTTP header, and the header name is specified by `Name` field.
	// * RealIPPositionQuery, indicates the real ip is in the query string, and the query name is specified by `Name` field.
	// * RealIPPositionCookie, indicates the real ip is in the Cookie, and the field name is specified by `Name` field.
	Position string `json:"position,omitempty"`
	// Name is the name of the variable that the client ip should be got from
	Name string `json:"name,omitempty"`
}

// ObservabilitySettings is the observability settings config
type ObservabilitySettings struct {
	Metrics MetricsConfig `json:"metrics,omitempty"`
	// ShowUpstreamStatusInResponseHeader indicates whether to show all upstream status
	// in `X-APISIX-Upstream-Status` header.
	// This header will be shown only when the status code is `5xx` when this field is diable.
	ShowUpstreamStatusInResponseHeader bool `json:"show_upstream_status_in_response_header"`
	// AccessLogRotate is the access log rotate settings config
	AccessLogRotate AccessLogRotateSettings `json:"access_log_rotate"`
}

// MetricsConfig contains configurations related to metrics.
type MetricsConfig struct {
	// Enable indicates whether gateway instances' metrics should be collected to API7 Cloud.
	Enabled bool `json:"enabled"`
}

// AccessLogRotateSettings is the access log rotate settings config
type AccessLogRotateSettings struct {
	// Enabled indicates whether access log rotation is enabled.
	Enabled bool `json:"enabled"`
	// Interval is time in seconds specifying how often to rotate the logs.
	Interval uint64 `json:"interval,omitempty"`
	// MaximumKeptLogEntries is the maximum number of log entries to keep.
	MaximumKeptLogEntries uint64 `json:"maximum_kept_log_entries,omitempty"`
	// EnableCompression indicates whether to compress the log files.
	EnableCompression bool `json:"enable_compression"`
}

<<<<<<< HEAD
// TLSBundle contains a pair of certificate, private key,
// and the issuing certificate.
type TLSBundle struct {
	Certificate   string `json:"certificate"`
	PrivateKey    string `json:"private_key"`
	CACertificate string `json:"ca_certificate"`
=======
// GatewayInstancePayload contains basic information for a gateway instance.
type GatewayInstancePayload struct {
	// ID is the unique identity for the APISEVEN instance.
	ID string `json:"id"`
	// Hostname is the name for the VM or container that the APISEVEN
	// instance resides.
	Hostname string `json:"hostname"`
	// IP is the IP address of the VM or container that the APISEVEN
	// instance resides.
	IP string `json:"ip"`
	// Domain is the domain assigned by APISEVEN Cloud for the owner
	// (organization) of the APISEVEN instance.
	Domain string `json:"domain"`
	// APICalls is the number of HTTP requests counted in the reporting period
	APICalls uint64 `json:"api_calls"`
	// Version is the version of the data plane
	Version string `json:"version"`
	// EtcdReachable indicates whether the instance can reach the etcd.
	EtcdReachable bool `json:"etcd_reachable"`
	// ConfigVersion is the version of the config currently in use on the data plane
	ConfigVersion uint64 `json:"config_version"`
}

// GatewayInstance shows the gateway instance (Apache APISIX) status.
type GatewayInstance struct {
	GatewayInstancePayload `json:",inline"`
	// LastSeenTime is the last time that Cloud seen this instance.
	// An instance should be marked as offline once the elapsed time is over
	// 30s since the last seen time.
	LastSeenTime time.Time `json:"last_seen_time"`
	// RegisterTime is the first time that Cloud seen this instance.
	RegisterTime time.Time `json:"register_time"`
	// Status is the instance status.
	Status GatewayInstanceStatus `json:"status"`
>>>>>>> da4a331b
}

// ControlPlaneInterface is the interface for manipulating Control Plane.
type ControlPlaneInterface interface {
	// ListControlPlanes returns an iterator for listing Control Planes in the specified Organization with the
	// given list conditions.
	// Users need to specify the Organization, Paging conditions in the `opts`.
	ListControlPlanes(ctx context.Context, opts *ResourceListOptions) (ControlPlaneListIterator, error)
<<<<<<< HEAD
	// GenerateGatewaySideCertificate generates the tls bundle for gateway instances to communicate with
	// the specified Control Plane on API7 Cloud.
	// Users need to specify the ControlPlane.ID in the `opts`.
	GenerateGatewaySideCertificate(ctx context.Context, opts *ResourceCreateOptions) (*TLSBundle, error)
=======
	// ListAllGatewayInstances returns all the gateway instances (ever) connected to the given Control Plane.
	// Note currently users don't need to pass the `opts` parameter. Just pass `nil` is OK.
	ListAllGatewayInstances(ctx context.Context, cpID ID, opts *ResourceListOptions) ([]GatewayInstance, error)
>>>>>>> da4a331b
}

// ControlPlaneListIterator is an iterator for listing Control Planes.
type ControlPlaneListIterator interface {
	// Next returns the next Control Plane according to the filter conditions.
	Next() (*ControlPlane, error)
}

type controlPlaneImpl struct {
	client httpClient
}

type controlPlaneListIterator struct {
	iter listIterator
}

func (iter *controlPlaneListIterator) Next() (*ControlPlane, error) {
	var cp ControlPlane
	rawData, err := iter.iter.Next()
	if err != nil {
		return nil, err
	}
	if rawData == nil {
		return nil, nil
	}
	if err = json.Unmarshal(rawData, &cp); err != nil {
		return nil, err
	}
	return &cp, nil
}

func newControlPlane(cli httpClient) ControlPlaneInterface {
	return &controlPlaneImpl{
		client: cli,
	}
}

func (impl *controlPlaneImpl) ListControlPlanes(ctx context.Context, opts *ResourceListOptions) (ControlPlaneListIterator, error) {
	iter := listIterator{
		ctx:      ctx,
		resource: "control plane",
		client:   impl.client,
		path:     path.Join(_apiPathPrefix, "orgs", opts.Organization.ID.String(), "controlplanes"),
		paging:   mergePagination(opts.Pagination),
	}

	return &controlPlaneListIterator{iter: iter}, nil
}

<<<<<<< HEAD
func (impl *controlPlaneImpl) GenerateGatewaySideCertificate(ctx context.Context, opts *ResourceCreateOptions) (*TLSBundle, error) {
	var bundle TLSBundle

	cpID := opts.ControlPlane.ID
	uri := path.Join(_apiPathPrefix, "controlplanes", cpID.String(), "dp_certificate")
	err := impl.client.sendGetRequest(ctx, uri, "", jsonPayloadDecodeFactory(&bundle))
	if err != nil {
		return nil, err
	}
	return &bundle, nil
=======
func (impl *controlPlaneImpl) ListAllGatewayInstances(ctx context.Context, cpID ID, _ *ResourceListOptions) ([]GatewayInstance, error) {
	var (
		lr        listResponse
		instances []GatewayInstance
	)
	uri := path.Join(_apiPathPrefix, "controlplanes", cpID.String(), "instances")
	err := impl.client.sendGetRequest(ctx, uri, "", jsonPayloadDecodeFactory(&lr))
	if err != nil {
		return nil, err
	}

	for i, raw := range lr.List {
		var instance GatewayInstance
		if err = json.Unmarshal(raw, &instance); err != nil {
			return nil, errors.Wrapf(err, "unmarshal gateway instance #%d", i)
		}
		instances = append(instances, instance)
	}

	return instances, nil
>>>>>>> da4a331b
}<|MERGE_RESOLUTION|>--- conflicted
+++ resolved
@@ -235,14 +235,14 @@
 	EnableCompression bool `json:"enable_compression"`
 }
 
-<<<<<<< HEAD
 // TLSBundle contains a pair of certificate, private key,
 // and the issuing certificate.
 type TLSBundle struct {
 	Certificate   string `json:"certificate"`
 	PrivateKey    string `json:"private_key"`
 	CACertificate string `json:"ca_certificate"`
-=======
+}
+
 // GatewayInstancePayload contains basic information for a gateway instance.
 type GatewayInstancePayload struct {
 	// ID is the unique identity for the APISEVEN instance.
@@ -277,7 +277,6 @@
 	RegisterTime time.Time `json:"register_time"`
 	// Status is the instance status.
 	Status GatewayInstanceStatus `json:"status"`
->>>>>>> da4a331b
 }
 
 // ControlPlaneInterface is the interface for manipulating Control Plane.
@@ -286,16 +285,13 @@
 	// given list conditions.
 	// Users need to specify the Organization, Paging conditions in the `opts`.
 	ListControlPlanes(ctx context.Context, opts *ResourceListOptions) (ControlPlaneListIterator, error)
-<<<<<<< HEAD
 	// GenerateGatewaySideCertificate generates the tls bundle for gateway instances to communicate with
 	// the specified Control Plane on API7 Cloud.
 	// Users need to specify the ControlPlane.ID in the `opts`.
 	GenerateGatewaySideCertificate(ctx context.Context, opts *ResourceCreateOptions) (*TLSBundle, error)
-=======
 	// ListAllGatewayInstances returns all the gateway instances (ever) connected to the given Control Plane.
 	// Note currently users don't need to pass the `opts` parameter. Just pass `nil` is OK.
 	ListAllGatewayInstances(ctx context.Context, cpID ID, opts *ResourceListOptions) ([]GatewayInstance, error)
->>>>>>> da4a331b
 }
 
 // ControlPlaneListIterator is an iterator for listing Control Planes.
@@ -345,7 +341,6 @@
 	return &controlPlaneListIterator{iter: iter}, nil
 }
 
-<<<<<<< HEAD
 func (impl *controlPlaneImpl) GenerateGatewaySideCertificate(ctx context.Context, opts *ResourceCreateOptions) (*TLSBundle, error) {
 	var bundle TLSBundle
 
@@ -356,7 +351,8 @@
 		return nil, err
 	}
 	return &bundle, nil
-=======
+}
+
 func (impl *controlPlaneImpl) ListAllGatewayInstances(ctx context.Context, cpID ID, _ *ResourceListOptions) ([]GatewayInstance, error) {
 	var (
 		lr        listResponse
@@ -377,5 +373,4 @@
 	}
 
 	return instances, nil
->>>>>>> da4a331b
 }